import dash
from dash import dcc, html, Input, Output, State
import dash_bootstrap_components as dbc
import plotly.graph_objs as go
import pandas as pd
from datetime import datetime
import redis
from threading import Thread
from collections import deque
import time
from redis_client import get_all_taxi_ids, get_latest_location, get_route, get_all_taxi_distances
import pytz

# Initialize the Dash app
app = dash.Dash(
    __name__,
    external_stylesheets=[
        dbc.themes.BOOTSTRAP,
        'https://cdnjs.cloudflare.com/ajax/libs/font-awesome/6.0.0/css/all.min.css'
    ]
)
server = app.server

# Mapbox Configuration (REPLACE WITH YOUR TOKEN)
MAPBOX_ACCESS_TOKEN = "pk.eyJ1Ijoic3VubWVldDU1IiwiYSI6ImNtY2ozMjBrMzA0dGkyaXNhM3Q0b3c1Z2IifQ.GPtW45RgkjnbsaGc2GOA3w"  # Get from mapbox.com
MAPBOX_STYLE = "streets"  # Other options: "light", "dark", "outdoors", "satellite"

# Redis Configuration
REDIS_HOST = 'redis'
REDIS_PORT = 6379
REDIS_DB = 0

# Data storage
violations_today = 0  
area_violations_today = 0  # New: Track area violations
total_distance_covered = 0.0  # New: Track total distance covered by all taxis

taxi_data = {}
incident_log = deque(maxlen=20)

# Blacklist for taxi IDs or incident types
BLACKLISTED_TAXIS = set()  
BLACKLISTED_INCIDENT_TYPES = set()

# Area violation configuration (Beijing city center)
MONITORED_AREA = {
    'center_lat': 39.9042,
    'center_lon': 116.4074,
    'warning_radius_km': 10.0,  # Warning when taxi approaches boundary
    'max_radius_km': 15.0       # Violation when taxi exits this area
}

def haversine_distance(lat1, lon1, lat2, lon2):
    """Calculate the great circle distance between two points on earth (in kilometers)"""
    import math
    
    # Convert decimal degrees to radians
    lat1, lon1, lat2, lon2 = map(math.radians, [lat1, lon1, lat2, lon2])
    
    # Haversine formula
    dlat = lat2 - lat1
    dlon = lon2 - lon1
    a = math.sin(dlat/2)**2 + math.cos(lat1) * math.cos(lat2) * math.sin(dlon/2)**2
    c = 2 * math.asin(math.sqrt(a))
    r = 6371  # Radius of earth in kilometers
    return c * r

def is_in_monitored_area(lat, lon):
    """Check if coordinates are within the monitored area"""
    distance = haversine_distance(lat, lon, MONITORED_AREA['center_lat'], MONITORED_AREA['center_lon'])
    return distance <= MONITORED_AREA['max_radius_km'], distance 

def is_blacklisted_incident(incident):
    if incident['taxi_id'] in BLACKLISTED_TAXIS:
        return True
    if incident['type'] in BLACKLISTED_INCIDENT_TYPES:
        return True
    if incident['type'] == 'Speed Violation' and incident['speed'] >= 200:
        return True
    if incident['type'] == 'Area Violation':  # Don't blacklist area violations
        return False
    return False

# Real-time data fetcher using current locations and calculated speeds - HIGHLY OPTIMIZED
def fetch_simulation_data():
    global violations_today, area_violations_today, total_distance_covered
    print("=== Starting highly optimized real-time data fetcher thread ===")
    tz = pytz.timezone('Europe/Berlin')
    
    # Performance tracking
    fetch_count = 0
    last_performance_log = time.time()
    
    # Caching for better performance
    taxi_ids_cache = []
    taxi_ids_cache_time = 0
    cache_duration = 30  # Cache taxi IDs for 30 seconds
    
    # Store previous locations for distance calculation
    previous_locations = {}
    
    while True:
        try:
            fetch_start = time.time()
            print(f"Fetching taxi data... (iteration {fetch_count})")
            
            # Use cached taxi IDs if available and fresh
            current_time = time.time()
            if not taxi_ids_cache or (current_time - taxi_ids_cache_time) > cache_duration:
                taxi_ids_cache = get_all_taxi_ids()
                taxi_ids_cache_time = current_time
                print(f"Refreshed taxi IDs cache: {len(taxi_ids_cache)} taxi IDs")
            
            all_taxi_ids = taxi_ids_cache
            print(f"Using {len(all_taxi_ids)} taxi IDs from cache")
            
            # Clear old data and get current real-time positions
            new_taxi_data = {}
            
            # Process taxis in optimized batches
            batch_size = 200  # Increased batch size for better efficiency
            processed_count = 0
            
            for i in range(0, len(all_taxi_ids), batch_size):
                batch_taxi_ids = all_taxi_ids[i:i + batch_size]
                
                for taxi_id in batch_taxi_ids:
                    # Get current location from Redis
                    location = get_latest_location(taxi_id)
                    if location and location["latitude"] != 0 and location["longitude"] != 0:
                        current_lat = location["latitude"]
                        current_lon = location["longitude"]
                        
                        new_taxi_data[taxi_id] = {
                            'lat': current_lat,
                            'lng': current_lon,
                            'speed': location["speed"],
                            'timestamp': location["timestamp"] if location["timestamp"] else datetime.now(tz).strftime('%H:%M:%S')
                        }
                        processed_count += 1
                        
                        # Check for area violations
                        is_in_area, distance_from_center = is_in_monitored_area(current_lat, current_lon)
                        if not is_in_area:
                            incident = {
                                'taxi_id': taxi_id,
                                'type': 'Area Violation',
                                'distance_from_center': distance_from_center,
                                'lat': current_lat,
                                'lng': current_lon,
                                'timestamp': datetime.now(tz).strftime('%H:%M:%S')
                            }
                            # Check if this area violation is already logged recently
                            if not any(i['taxi_id'] == taxi_id and i['type'] == 'Area Violation' 
                                     for i in list(incident_log)[:5]):
                                incident_log.appendleft(incident)
                                area_violations_today += 1
                        
                        # Optimized speed violation detection (only check high speeds)
                        speed = location["speed"]
                        if speed > 60:  # Only process potential violations
                            incident = {
                                'taxi_id': taxi_id,
                                'type': 'Speed Violation',
                                'speed': speed,
                                'lat': current_lat,
                                'lng': current_lon,
                                'timestamp': datetime.now(tz).strftime('%H:%M:%S')
                            }
                            # Quick blacklist check and duplicate prevention
                            if (not is_blacklisted_incident(incident) and 
                                not any(i['taxi_id'] == taxi_id and i['type'] == 'Speed Violation' 
                                       for i in list(incident_log)[:3])):  # Check only last 3
                                incident_log.appendleft(incident)
                                violations_today += 1
            
            # Update total distance covered from Flink calculations
            total_distance_covered = get_all_taxi_distances()
            
            # Update taxi_data atomically for thread safety
            taxi_data.clear()
            taxi_data.update(new_taxi_data)
            
            # Performance logging
            fetch_time = time.time() - fetch_start
            fetch_count += 1
            
            if time.time() - last_performance_log > 30:  # Log every 30 seconds
                print(f"Performance: {processed_count}/{len(all_taxi_ids)} taxis processed in {fetch_time:.2f}s")
                print(f"Active taxis with valid locations: {len(taxi_data)}")
                print(f"Total distance covered: {total_distance_covered:.2f} km")
                print(f"Speed violations: {violations_today}, Area violations: {area_violations_today}")
                last_performance_log = time.time()
            
            time.sleep(3)  # Optimized sleep time
        except Exception as e:
            print(f"Real-time data error: {e}")
            import traceback
            traceback.print_exc()
            time.sleep(5)

print("=== Starting simulation thread ===")
# Start simulation fetcher thread
simulation_thread = Thread(target=fetch_simulation_data, daemon=True)
simulation_thread.start()
print("=== Simulation thread started ===")

# Dashboard layout
app.layout = dbc.Container(fluid=True, children=[
    # Header
    dbc.Navbar(
        dbc.Container([
            html.Div([
                html.I(className="fas fa-taxi me-2"),
                html.Span("Beijing Taxi Monitoring Dashboard", className="navbar-brand mb-0 h1")
            ], className="d-flex align-items-center"),
            html.Div([
                dbc.Badge([
                    html.Span(className="pulse-dot me-2", style={"backgroundColor": "#00ff00", "width": "10px", "height": "10px", "borderRadius": "50%", "display": "inline-block", "marginRight": "8px", "animation": "pulse 1.5s infinite"}),
                    "Real-time"
                ], color="primary", className="me-3 d-flex align-items-center"),

                html.Div(id="current-time", className="text-white")
            ], className="d-flex align-items-center")
        ]),
        color="primary",
        dark=True
    ),

    # Main content
    dbc.Row([
        # Left column
        dbc.Col(md=8, children=[
            # Map
            dbc.Card([
                dbc.CardHeader([
                    html.H4("Taxi Activity Map", className="card-title"),
                    html.Div([
                        dbc.ButtonGroup([
                            dbc.Button(html.I(className="fas fa-search-plus"), id="zoom-in", color="light"),
                            dbc.Button(html.I(className="fas fa-search-minus"), id="zoom-out", color="light"),
                            dbc.Button(html.I(className="fas fa-crosshairs"), id="reset-view", color="light"),
                        ], className="me-2"),
                        dcc.Dropdown(
                            id="taxi-id",
                            options=[{"label": tid, "value": tid} for tid in get_all_taxi_ids()],
                            placeholder="Select Taxi to Track",
                            style={"width": "300px"},
                            clearable=True
                        )
                    ], className="float-end")
                ], className="d-flex justify-content-between align-items-center"),
                dcc.Graph(
                    id='taxi-map',
                    config={'scrollZoom': True, 'displayModeBar': False},
                    style={'height': '500px'}
                )
            ], className="mb-4"),

            # Stats cards
            dbc.Row([
                dbc.Col(dbc.Card([
                    dbc.CardBody([
                        html.Div([
                            html.Div([
                                html.P("Active Taxis", className="text-muted small mb-1"),
                                html.H3(id="active-taxis", children="0", className="mb-0")
                            ]),
                            html.Div(html.I(className="fas fa-taxi fa-2x text-primary"),
                                   className="bg-primary bg-opacity-10 p-3 rounded-circle")
                        ], className="d-flex justify-content-between align-items-center")
                    ])
                ]), md=3),
                dbc.Col(dbc.Card([
                    dbc.CardBody([
                        html.Div([
                            html.Div([
                                html.P("Speed Violations", className="text-muted small mb-1"),
                                html.H3(id="violations-today", children="0", className="mb-0")
                            ]),
                            html.Div(html.I(className="fas fa-exclamation-triangle fa-2x text-danger"),
                                   className="bg-danger bg-opacity-10 p-3 rounded-circle")
                        ], className="d-flex justify-content-between align-items-center")
                    ])
                ]), md=3),
                dbc.Col(dbc.Card([
                    dbc.CardBody([
                        html.Div([
                            html.Div([
                                html.P("Area Violations", className="text-muted small mb-1"),
                                html.H3(id="area-violations", children="0", className="mb-0")
                            ]),
                            html.Div(html.I(className="fas fa-map-marked-alt fa-2x text-warning"),
                                   className="bg-warning bg-opacity-10 p-3 rounded-circle")
                        ], className="d-flex justify-content-between align-items-center")
                    ])
                ]), md=3),
                dbc.Col(dbc.Card([
                    dbc.CardBody([
                        html.Div([
                            html.Div([
                                html.P("Total Distance", className="text-muted small mb-1"),
                                html.H3(id="total-distance", children="0 km", className="mb-0")
                            ]),
                            html.Div(html.I(className="fas fa-route fa-2x text-info"),
                                   className="bg-info bg-opacity-10 p-3 rounded-circle")
                        ], className="d-flex justify-content-between align-items-center")
                    ])
                ]), md=3)
            ], className="mb-4"),
            
            # Secondary stats row
            dbc.Row([
                dbc.Col(dbc.Card([
                    dbc.CardBody([
                        html.Div([
                            html.Div([
                                html.P("Avg. Speed", className="text-muted small mb-1"),
                                html.H3(id="avg-speed", children="0 km/h", className="mb-0")
                            ]),
                            html.Div(html.I(className="fas fa-tachometer-alt fa-2x text-success"),
                                   className="bg-success bg-opacity-10 p-3 rounded-circle")
                        ], className="d-flex justify-content-between align-items-center")
                    ])
                ]), md=4),
                dbc.Col(dbc.Card([
                    dbc.CardBody([
                        html.Div([
                            html.Div([
                                html.P("Monitored Area", className="text-muted small mb-1"),
                                html.H4(f"±{MONITORED_AREA['max_radius_km']} km", className="mb-0")
                            ]),
                            html.Div(html.I(className="fas fa-circle-notch fa-2x text-secondary"),
                                   className="bg-secondary bg-opacity-10 p-3 rounded-circle")
                        ], className="d-flex justify-content-between align-items-center")
                    ])
                ]), md=4),
                dbc.Col(dbc.Card([
                    dbc.CardBody([
                        html.Div([
                            html.Div([
                                html.P("System Status", className="text-muted small mb-1"),
                                html.H4("ONLINE", className="mb-0 text-success")
                            ]),
                            html.Div(html.I(className="fas fa-check-circle fa-2x text-success"),
                                   className="bg-success bg-opacity-10 p-3 rounded-circle")
                        ], className="d-flex justify-content-between align-items-center")
                    ])
                ]), md=4)
            ], className="mb-4")
        ]),

        # Right column
        dbc.Col(md=4, children=[
            dbc.Card([
                dbc.CardHeader([
                    html.I(className="fas fa-exclamation-circle text-danger me-2"),
                    html.H4("Recent Incidents", className="d-inline-block mb-0")
                ]),
                dbc.CardBody([
                    html.Div(id="incidents-container", className="overflow-auto", style={"maxHeight": "400px"})
                ])
            ], className="mb-4"),
            dbc.Card([
                dbc.CardHeader(html.H4("Speed Distribution", className="card-title")),
                dbc.CardBody([
                    dcc.Graph(id="speed-chart", config={'displayModeBar': False}, style={'height': '200px'})
                ])
            ])
        ])
    ], className="mt-4"),

    # Footer
    dbc.Navbar(
        dbc.Container(
            html.P("Beijing Taxi Monitoring System ©️ 2023 | Real-time Stream Processing Dashboard",
                   className="text-center w-100 mb-0"),
        ),
        color="dark",
        dark=True,
        className="mt-4 py-3"
    ),

    # Interval for updates - HIGHLY OPTIMIZED for better performance
    dcc.Interval(id='update-interval', interval=15000, n_intervals=0),  # Increased to 15 seconds for better performance
])

# CSS styles
app.css.append_css({
    'external_url': 'https://fonts.googleapis.com/css2?family=Inter:wght@300;400;500;600;700&display=swap'
})
app.css.append_css({
    'external_url': '''
        .pulse-dot {
            display: inline-block;
            width: 10px;
            height: 10px;
            border-radius: 50%;
            background-color: #0f0;
            animation: pulse 2s infinite;
        }
        @keyframes pulse {
            0% { opacity: 1; }
            50% { opacity: 0.5; }
            100% { opacity: 1; }
        }
        .incident-card {
            transition: all 0.3s ease;
            padding: 10px;
            border-bottom: 1px solid #eee;
        }
        .incident-card:hover {
            transform: translateY(-2px);
            box-shadow: 0 4px 8px rgba(0,0,0,0.1);
            background-color: #f8f9fa;
        }
    '''
})

# Callbacks
@app.callback(
    Output('current-time', 'children'),
    Input('update-interval', 'n_intervals')
)
def update_time(n):
    tz = pytz.timezone('Europe/Berlin')
    now = datetime.now(tz)
    return now.strftime('%Y-%m-%d %H:%M:%S')

@app.callback(
    [Output('taxi-map', 'figure'),
     Output('active-taxis', 'children'),
     Output('violations-today', 'children'),
     Output('area-violations', 'children'),
     Output('total-distance', 'children'),
     Output('avg-speed', 'children'),
     Output('speed-chart', 'figure'),
     Output('incidents-container', 'children')],
    [Input('update-interval', 'n_intervals'),
     Input('zoom-in', 'n_clicks'),
     Input('zoom-out', 'n_clicks'),
     Input('reset-view', 'n_clicks'),
     Input('taxi-id', 'value')],
    [State('taxi-map', 'relayoutData'),
     State('taxi-map', 'figure')]
)
def update_dashboard(n, zoom_in, zoom_out, reset_view, selected_taxi_id, relayout_data, current_figure):
    global violations_today, area_violations_today, total_distance_covered
    ctx = dash.callback_context
    
    # Performance optimization: cache frequently used values
    start_time = time.time()
    
    # Default values
    zoom_level = 12
    
    # Get current map parameters from the figure if available
    if current_figure and 'layout' in current_figure and 'mapbox' in current_figure['layout']:
        current_mapbox = current_figure['layout']['mapbox']
        zoom_level = current_mapbox.get('zoom', zoom_level)
        center_lat = current_mapbox['center'].get('lat', 39.9042)
        center_lon = current_mapbox['center'].get('lon', 116.4074)
    else:
        center_lat = 39.9042
        center_lon = 116.4074
    
    # Handle zoom controls
    if ctx.triggered:
        trigger_id = ctx.triggered[0]['prop_id'].split('.')[0]
        if trigger_id == 'zoom-in':
            zoom_level += 1
        elif trigger_id == 'zoom-out':
            zoom_level -= 1
        elif trigger_id == 'reset-view':
            zoom_level = 12
            center_lat = 39.9042
            center_lon = 116.4074
    
    # Create map figure
    map_fig = go.Figure()
    
    # Optimized data snapshot - avoid deep copy for performance
    taxi_data_snapshot = taxi_data.copy() if taxi_data else {}

    if taxi_data_snapshot:
        # Debug: Print what taxis we have
        print(f"Debug: Displaying {len(taxi_data_snapshot)} taxis")
        
        # Convert to DataFrame for efficient processing - NO ARTIFICIAL CAP
        taxi_df = pd.DataFrame.from_dict(taxi_data_snapshot, orient='index').reset_index()
        # Real-time data has 4 fields: taxi_id, lat, lng, speed, timestamp
        taxi_df.columns = ['taxi_id', 'lat', 'lng', 'speed', 'timestamp']
        
        # Optimize by filtering out invalid data points
        taxi_df = taxi_df.dropna(subset=['lat', 'lng'])
        taxi_df = taxi_df[(taxi_df['lat'] != 0) & (taxi_df['lng'] != 0)]
   
        # Color markers by speed and area status for better visualization
        def get_speed_color(speed):
            if speed > 80: return '#ff0000'      # Red - Very fast
            elif speed > 60: return '#ff4500'   # Orange-red - Fast  
            elif speed > 40: return '#ffa500'   # Orange - Medium-fast
            elif speed > 20: return '#ffff00'   # Yellow - Medium
            else: return '#00ff00'              # Green - Slow
        
        def get_area_status_color(lat, lng):
            """Get color based on area status"""
            is_in_area, distance = is_in_monitored_area(lat, lng)
            if not is_in_area:
                return '#ff0000'  # Red - Outside area
            elif distance > MONITORED_AREA['warning_radius_km']:
                return '#ffa500'  # Orange - Near boundary
            else:
                return None  # Use speed color
        
        # Apply colors based on area status first, then speed
        taxi_df['area_color'] = taxi_df.apply(lambda row: get_area_status_color(row['lat'], row['lng']), axis=1)
        taxi_df['speed_color'] = taxi_df['speed'].apply(get_speed_color)
        taxi_df['color'] = taxi_df['area_color'].fillna(taxi_df['speed_color'])
        
        # Use highly optimized scatter plot for better performance with many points
        map_fig.add_trace(go.Scattermapbox(
            lat=taxi_df['lat'],
            lon=taxi_df['lng'],
            mode='markers',
            marker=dict(
                size=6,  # Smaller markers for better performance with many taxis
                color=taxi_df['color'],
                opacity=0.6,  # More transparent for better layering
                symbol='circle',
                allowoverlap=True,
                sizemode='diameter'  # More efficient sizing
            ),
            customdata=taxi_df[['taxi_id', 'speed']],
            hovertemplate=(
                "<b>Taxi %{customdata[0]}</b><br>"
                "Speed: %{customdata[1]:.1f} km/h<br>"
                "Location: %{lat:.4f}, %{lon:.4f}<extra></extra>"
            ),
            name="Taxis",
            showlegend=False,
            text=None,  # Remove text for better performance
            hoverinfo='text'  # Optimize hover info
        ))
        
        # Highlight selected taxi with special marker
        if selected_taxi_id and selected_taxi_id in taxi_data_snapshot:
            selected_taxi = taxi_data_snapshot[selected_taxi_id]
            map_fig.add_trace(go.Scattermapbox(
                lat=[selected_taxi['lat']],
                lon=[selected_taxi['lng']],
                mode='markers',
                marker=dict(
                    size=20,
                    color='#0000ff',
                    opacity=1,
                    symbol='star',
                    allowoverlap=True
                ),
                customdata=[[selected_taxi_id, selected_taxi['speed']]],
                hovertemplate=(
                    "<b>SELECTED: Taxi %{customdata[0]}</b><br>"
                    "Speed: %{customdata[1]:.1f} km/h<br>"
                    "Location: %{lat:.4f}, %{lon:.4f}<extra></extra>"
                ),
                name="Selected Taxi",
                showlegend=False                ))
            
            # Add route for selected taxi
            route = get_route(selected_taxi_id)
            if route:
                route_lat = [p["latitude"] for p in route]
                route_lon = [p["longitude"] for p in route]
                map_fig.add_trace(go.Scattermapbox(
                    lat=route_lat,
                    lon=route_lon,
                    mode="lines",
                    line=dict(width=3, color='rgba(0,0,255,0.6)'),
                    name="Route",
                    hoverinfo='none',
                    showlegend=False
                ))
    
    # Add monitored area boundary circle
    import numpy as np
    circle_lat = []
    circle_lon = []
    for i in range(101):
        angle = 2 * np.pi * i / 100
        # Approximate circle in lat/lon (not perfect due to projection)
        lat_offset = MONITORED_AREA['max_radius_km'] / 111.0  # Rough conversion
        lon_offset = MONITORED_AREA['max_radius_km'] / (111.0 * np.cos(np.radians(MONITORED_AREA['center_lat'])))
        lat = MONITORED_AREA['center_lat'] + lat_offset * np.cos(angle)
        lon = MONITORED_AREA['center_lon'] + lon_offset * np.sin(angle)
        circle_lat.append(lat)
        circle_lon.append(lon)
    
    map_fig.add_trace(go.Scattermapbox(
        lat=circle_lat,
        lon=circle_lon,
        mode="lines",
        line=dict(width=2, color='rgba(255,0,0,0.5)'),
        name="Monitored Area Boundary",
        showlegend=False,
        hoverinfo='none'
    ))

    # Update map layout with optimized settings
    map_fig.update_layout(
        mapbox=dict(
            accesstoken=MAPBOX_ACCESS_TOKEN,
            style=MAPBOX_STYLE,
            center=dict(lat=center_lat, lon=center_lon),
            zoom=zoom_level
        ),
        margin={"r":0,"t":0,"l":0,"b":0},
        showlegend=False,
        paper_bgcolor='rgba(0,0,0,0)',
        plot_bgcolor='rgba(0,0,0,0)',
        dragmode='pan',  # Optimize for panning
        hovermode='closest'  # Optimize hover detection
    )
    
    # Optimized statistics calculation
    active_taxis = len(taxi_data_snapshot)
    speed_violations = violations_today
    area_violations = area_violations_today
    total_distance = total_distance_covered
    
    # Calculate average speed more efficiently
    if taxi_data_snapshot:
        total_speed = sum(data['speed'] for data in taxi_data_snapshot.values())
        avg_speed = total_speed / active_taxis
    else:
        avg_speed = 0

    # Optimized speed distribution calculation
    speed_bins = [0, 0, 0, 0, 0]  # Pre-allocate
    if taxi_data_snapshot:
        for data in taxi_data_snapshot.values():
            speed = data['speed']
            if speed < 20:
                speed_bins[0] += 1
            elif speed < 40:
                speed_bins[1] += 1
            elif speed < 60:
                speed_bins[2] += 1
            elif speed < 80:
                speed_bins[3] += 1
            else:
                speed_bins[4] += 1
    
    speed_fig = go.Figure(go.Bar(
        x=['0-20', '20-40', '40-60', '60-80', '80+'],
        y=speed_bins,
        marker_color=['rgba(75, 192, 192, 0.6)', 'rgba(54, 162, 235, 0.6)', 
                     'rgba(255, 206, 86, 0.6)', 'rgba(255, 159, 64, 0.6)', 
                     'rgba(255, 99, 132, 0.6)']
    ))
    speed_fig.update_layout(
        margin={"r":0,"t":0,"l":0,"b":0},
        yaxis=dict(showgrid=True, gridcolor='rgba(0,0,0,0.1)'),
        plot_bgcolor='rgba(0,0,0,0)',
        paper_bgcolor='rgba(0,0,0,0)'
    )
    
    # Optimized incident cards generation - Enhanced for different violation types
    incident_cards = []
<<<<<<< HEAD
    incidents_snapshot = list(incident_log)
    if incidents_snapshot:
        for incident in incidents_snapshot:
=======
    recent_incidents = list(incident_log)[:10]  # Only show last 10 incidents for performance
    
    if recent_incidents:
        for incident in recent_incidents:
            # Different styling for different incident types
            if incident['type'] == 'Speed Violation':
                icon_class = "fas fa-tachometer-alt"
                icon_bg = "bg-danger"
                incident_text = f"Taxi {incident['taxi_id']} exceeded speed limit ({incident['speed']:.0f} km/h)"
                location_text = f"Location: {incident['lat']:.4f}, {incident['lng']:.4f}"
            elif incident['type'] == 'Area Violation':
                icon_class = "fas fa-map-marked-alt"
                icon_bg = "bg-warning"
                incident_text = f"Taxi {incident['taxi_id']} exited monitored area"
                location_text = f"Distance from center: {incident['distance_from_center']:.2f} km"
            else:
                icon_class = "fas fa-exclamation-triangle"
                icon_bg = "bg-danger"
                incident_text = f"Taxi {incident['taxi_id']} - {incident['type']}"
                location_text = f"Location: {incident['lat']:.4f}, {incident['lng']:.4f}"
            
>>>>>>> 45166384
            card = dbc.Card(
                dbc.CardBody([
                    html.Div([
                        html.Div(
                            html.I(className=icon_class),
                            className=f"{icon_bg} bg-opacity-10 p-2 rounded-circle me-3"
                        ),
                        html.Div([
                            html.Div([
                                html.Strong(incident['type'], className="text-danger" if incident['type'] == 'Speed Violation' else "text-warning"),
                                html.Small(incident['timestamp'], className="text-muted ms-2")
                            ], className="d-flex justify-content-between"),
                            html.P(incident_text, className="mb-1 small"),
                            html.Div([
                                html.Small(location_text, className="text-muted")
                            ], className="d-flex")
                        ], className="flex-grow-1")
                    ], className="d-flex")
                ], className="p-2"),
                className="mb-2 incident-card"
            )
            incident_cards.append(card)
    else:
<<<<<<< HEAD
        incident_cards = [
            html.Div("No incidents reported", className="text-center text-muted py-4")
        ]

=======
        incident_cards = html.Div("No incidents reported", className="text-center text-muted py-4")
    
    # Performance logging
    processing_time = time.time() - start_time
    if processing_time > 1.0:  # Log slow updates
        print(f"Dashboard update took {processing_time:.2f}s for {active_taxis} taxis")
    
>>>>>>> 45166384
    return (
        map_fig,
        active_taxis,
        speed_violations,
        area_violations,
        f"{total_distance:.1f} km",
        f"{avg_speed:.0f} km/h",
        speed_fig,
        incident_cards
    )


if __name__ == '__main__':
    app.run(debug=True, host="0.0.0.0", port=8050)<|MERGE_RESOLUTION|>--- conflicted
+++ resolved
@@ -666,11 +666,6 @@
     
     # Optimized incident cards generation - Enhanced for different violation types
     incident_cards = []
-<<<<<<< HEAD
-    incidents_snapshot = list(incident_log)
-    if incidents_snapshot:
-        for incident in incidents_snapshot:
-=======
     recent_incidents = list(incident_log)[:10]  # Only show last 10 incidents for performance
     
     if recent_incidents:
@@ -692,7 +687,6 @@
                 incident_text = f"Taxi {incident['taxi_id']} - {incident['type']}"
                 location_text = f"Location: {incident['lat']:.4f}, {incident['lng']:.4f}"
             
->>>>>>> 45166384
             card = dbc.Card(
                 dbc.CardBody([
                     html.Div([
@@ -716,12 +710,6 @@
             )
             incident_cards.append(card)
     else:
-<<<<<<< HEAD
-        incident_cards = [
-            html.Div("No incidents reported", className="text-center text-muted py-4")
-        ]
-
-=======
         incident_cards = html.Div("No incidents reported", className="text-center text-muted py-4")
     
     # Performance logging
@@ -729,7 +717,6 @@
     if processing_time > 1.0:  # Log slow updates
         print(f"Dashboard update took {processing_time:.2f}s for {active_taxis} taxis")
     
->>>>>>> 45166384
     return (
         map_fig,
         active_taxis,
